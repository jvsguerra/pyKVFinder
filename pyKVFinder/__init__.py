"""Python-C parallel KVFinder.

pyKVFinder detects and characterizes cavities in biomolecular structures.

The characterization includes shape, volume, area, depth, hydropathy and
interface residues and their frequencies.

In addition to the set of function that can be imported on Python scritps,
it contains a command line interface (CLI).

Python package
--------------
>>> import pyKVFinder

Command Line Interface
----------------------
  Usage: pyKVFinder [-h] [-v] [--version] [-b <str>] [-O <str>]\
                    [-m <int>] [--nthreads <int>] [-d <str>] [-s <float>]\
                    [-i <float>] [-o <float>] [-V <float>] [-R <float>]\
                    [-S <str>] [--ignore_backbone] [-D] [--plot_frequencies]\
                    [--hydropathy [{EisenbergWeiss, HessaHeijne, KyteDoolittle,\
                    MoonFleming, WimleyWhite, ZhaoLondon, <.toml>}]]\
                    [-B <.toml>] [-L (<.pdb> | <.xyz>)] [--ligand_cutoff <float>]\
                    (<.pdb> | <.xyz>)

See also
--------
* GitHub repository: https://github.com/LBC-LNBio/pyKVFinder

* Documentation: https://lbc-lnbio.github.io/pyKVFinder
"""

__name__ = "pyKVFinder"
<<<<<<< HEAD
__version__ = "0.4.4"
=======
__version__ = "0.4.5"
>>>>>>> dc3d554e
license = "GNU GPL-3.0 License"

try:
    from .utils import *
    from .grid import *
    from .main import *
except SyntaxError:
    pass
except ModuleNotFoundError:
    pass<|MERGE_RESOLUTION|>--- conflicted
+++ resolved
@@ -31,11 +31,7 @@
 """
 
 __name__ = "pyKVFinder"
-<<<<<<< HEAD
-__version__ = "0.4.4"
-=======
 __version__ = "0.4.5"
->>>>>>> dc3d554e
 license = "GNU GPL-3.0 License"
 
 try:
